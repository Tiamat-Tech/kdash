[package]
name = "kdash"
version = "0.4.4"
authors = ["Deepu K Sasidharan <d4udts@gmail.com>"]
description = """
A fast and simple dashboard for Kubernetes
"""
documentation = "https://github.com/kdash-rs/kdash"
keywords = ["kdash", "kubernetes", "dashboard"]
repository = "https://github.com/kdash-rs/kdash"
homepage = "https://github.com/kdash-rs/kdash"
readme = "README.md"
license = "MIT"
exclude = [
    "assets/*",
    ".github",
    "Makefile.toml",
    "CONTRIBUTING.md",
    "*.log",
    "tags",
]
edition = "2021"

# See more keys and their definitions at https://doc.rust-lang.org/cargo/reference/manifest.html

[badges]

[dependencies]
openssl-probe = "0.1.2"
crossterm = "0.27.0"
ratatui = { version = "0.23.0", default-features = false, features = [
    'crossterm',
] }
serde = { version = "1.0", features = ["derive"] }
serde_json = "1.0"
serde_yaml = "0.9"
<<<<<<< HEAD
clap = { version = "4.4.8", features = [
=======
syntect = "5.1.0"
syntect-tui = "2.0.0"
clap = { version = "4.3.24", features = [
>>>>>>> 51ad7cfe
    "help",
    "usage",
    "error-context",
    "derive",
] }
tokio = { version = "1.32", features = ["macros", "rt-multi-thread"] }
tokio-stream = { version = "0.1.14", features = ["time"] }
futures = "0.3"
tui-input = "0.8"
duct = "0.13"
anyhow = "1.0"
backtrace = "0.3"
textwrap = "0.16.0"
regex = "1"
kube = "0.86.0"
k8s-openapi = { version = "0.20.0", default-features = false, features = [
    "v1_22",
] }
base64 = "0.21.2"
openssl = { version = "0.10", features = ["vendored"] }
human-panic = "1.1"
kubectl-view-allocations = { version = "0.17.2", default-features = false }
async-trait = "0.1.73"
glob-match = "0.2.1"

# XCB is a PITA to compile for ARM so disabling the copy feature on ARM for now
[target.'cfg(target_arch = "x86_64")'.dependencies]
clipboard = "0.5"

[dev-dependencies.cargo-husky]
version = "1"
default-features = false
features = ["user-hooks"]

[[bin]]
bench = false
path = "src/main.rs"
name = "kdash"

[profile.release]
lto = true
codegen-units = 1<|MERGE_RESOLUTION|>--- conflicted
+++ resolved
@@ -34,13 +34,9 @@
 serde = { version = "1.0", features = ["derive"] }
 serde_json = "1.0"
 serde_yaml = "0.9"
-<<<<<<< HEAD
-clap = { version = "4.4.8", features = [
-=======
 syntect = "5.1.0"
 syntect-tui = "2.0.0"
-clap = { version = "4.3.24", features = [
->>>>>>> 51ad7cfe
+clap = { version = "4.4.8", features = [
     "help",
     "usage",
     "error-context",
